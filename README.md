# Skytap Management Console
Created by: rossibytes

A comprehensive, modern web application for managing Skytap Cloud resources. This toolkit provides an intuitive interface for environment management, training workflows, partner operations, and administrative utilities.

## 🚀 Overview

The Skytap Management Console is designed to streamline Skytap Cloud operations through three main categories:

- **🎓 Training Environments**: Automated training environment setup with step-by-step workflows
- **👥 Partner Environments**: Partner portal management and environment deployment
- **🔧 General Utilities**: Administrative tools for project management, billing, and resource optimization

## ✨ Key Features

### Training Environment Management
- **Automated Environment Copying**: Create multiple training environments from master templates
- **Staggered Scheduling**: Set up automated schedules to prevent resource conflicts
- **Power Management**: Disable auto-shutdown to prevent unexpected suspensions
- **URL Generation**: Automatically generate and export student access URLs
- **Project Validation**: Verify project IDs before operations

### Partner Environment Operations
- **Environment Deployment**: Deploy partner environments from templates
- **Portal Management**: Create and manage sharing portals for partner access
- **Publish Set Configuration**: Set up secure sharing configurations

#### Personalizing the Partner Environments HTML Email

The Partner Environments deployment tool generates both plain-text and HTML email content that you can copy and send to recipients. The default version is intentionally anonymized (example hostnames, endpoints, and credentials) so the project can be shared publicly. To tailor the email to your organization, edit the HTML/text builders inside `src/pages/PartnerDeploy.tsx`.

Key areas to customize:

1) Name prefix and environment naming
- Field: “Name Prefix” in the UI
- Used in the email heading and subject/body
- Code reference: within `buildDetailsText(namePrefix, ...)` and `buildDetailsHtml(namePrefix, ...)`

2) Endpoint sections (Application Portal, Admin Interface, Development Tools)
- Replace example URLs with your real endpoints
- Code reference in HTML builder:
  - `https://app.example.com:8443/portal`
  - `http://admin.example.com:8080/dashboard`
  - `https://dev.example.com:9443/tools/`
- Recommended approach:
  - Keep anchor tags and inline styles
  - Only change the `href` and visible URL text

3) Credentials block
- Default credentials are anonymized (`admin` / `changeme123`)
- Update to your onboarding defaults or remove this section
- Code reference: credentials subsection in `buildDetailsText` and `buildDetailsHtml`

4) Hosts file examples
- The tool lists host mappings based on acquired IPs
- Current behavior (dynamic): If N IPs are acquired, the email shows N lines: `app-vm1.example.com`, `app-vm2.example.com`, etc.
- To use branded hostnames instead, replace `app-vm${index + 1}.example.com` with your preferred pattern (e.g., `portal.company.local`, `admin.company.local`).

5) Section headings and copy tone
- You can change emoji, colors, or headings like “Environment Endpoints”, “Credentials”, “Hosts File Entries”.
- For HTML, keep the structure and inline styles for consistent rendering in email clients.

6) Styling guidance (HTML)
- The HTML uses inline styles to maximize compatibility across clients.
- You may adjust colors, font sizes, and spacing (e.g., margin/padding).
- Keep the main wrapper structure for simplicity.

7) Where to edit in code
- File: `src/pages/PartnerDeploy.tsx`
- Look for two helper functions:
  - `buildDetailsText(namePrefix, ...otherArgs)` – builds the plain-text email
  - `buildDetailsHtml(namePrefix, ...otherArgs)` – builds the HTML email
- Both functions accept the dynamic values gathered during deployment (e.g., acquired IPs) and render the messages.

8) Safe defaults and anonymization
- If you intend to keep the project public, retain example hostnames and credentials in source control.
- Instead, override them at deployment time (form inputs) or maintain a private branch with your real values.

9) Testing your changes
- Use a test deployment and verify the copy/paste output.
- Send the HTML to yourself using a real client (e.g., Outlook, Gmail) to validate layout.
- Confirm the hosts section matches the number of VMs specified in the form.

10) Advanced: extracting constants
- For frequent edits, you can extract the endpoint URLs and labels into a config object near the top of `PartnerDeploy.tsx`, for example:
  ```ts
  const EMAIL_ENDPOINTS = {
    portal: { label: 'Application Portal', url: 'https://portal.company.com:8443/portal' },
    admin: { label: 'Admin Interface', url: 'https://admin.company.com:8080/dashboard' },
    tools: { label: 'Development Tools', url: 'https://dev.company.com:9443/tools/' },
  } as const;
  ```
  Then reference `EMAIL_ENDPOINTS.portal.url` inside the HTML and text builders. This keeps email changes in one place.

If you need help locating the exact lines, search within `PartnerDeploy.tsx` for “Environment Endpoints”, “Hosts File Entries”, or the example domains (`app.example.com`).

### Administrative Utilities
- **Running Now Dashboard**: Real-time monitoring of running environments with configurable refresh intervals
- **Project Cleaner**: Identify and remove empty projects to optimize costs
- **IP Address Management**: Acquire, attach, and release public IP addresses
- **User Management**: View and manage user accounts and permissions with mailing list export
- **Billing & Cost Analysis**: Generate detailed usage and cost reports
- **Usage Analytics**: Track resource utilization across environments

### Running Now Dashboard Features
- **Real-time Monitoring**: Live dashboard showing all currently running Skytap environments
- **Configurable Refresh**: Set refresh intervals from 10-300 seconds with auto-refresh toggle
- **Sortable Data Table**: Sort by ID, Name, Status, Uptime, Suspend Idle, or Region
- **Uptime Calculation**: Automatically calculates and displays hours running from last_run timestamp
- **Status Indicators**: Visual badges and icons for environment status and regions
- **Manual Refresh**: On-demand data refresh with loading states and timestamps

### User Management Features
- **User Listing**: Retrieve and display user accounts with comprehensive details
- **Email Visibility**: View all user email addresses in a dedicated table column
- **Mailing List Export**: One-click copy of all user email addresses for platform-wide communications
- **User Filtering**: Filter users by activation status (activated vs. not activated)
- **Sortable Data**: Sort users by ID, name, activation status, or last login date
- **Bulk Operations**: Copy comma-separated email lists directly to clipboard for email clients

## 🛠️ Technology Stack

This application is built with modern web technologies for optimal performance and developer experience:

### Frontend Framework
- **React 18** - Modern UI framework with hooks and concurrent features
- **TypeScript** - Type-safe JavaScript for better development experience
- **Vite** - Lightning-fast build tool and development server

### UI & Styling
- **shadcn/ui** - High-quality, accessible UI components
- **Tailwind CSS** - Utility-first CSS framework for rapid styling
- **Radix UI** - Unstyled, accessible UI primitives
- **Lucide React** - Beautiful, customizable icons

### State Management & Data Fetching
- **TanStack Query** - Powerful data synchronization for React
- **React Router** - Declarative routing for React applications

### Development Tools
- **ESLint** - Code linting and quality assurance
- **PostCSS** - CSS processing and optimization
- **SWC** - Fast TypeScript/JavaScript compiler

## 🚀 Quick Start

### Prerequisites

Before you begin, ensure you have the following installed:

- **Node.js** (v18 or higher) - [Download](https://nodejs.org/) or [install with nvm](https://github.com/nvm-sh/nvm#installing-and-updating)
- **npm** or **yarn** package manager
- **Git** for version control
- **Skytap Cloud account** with API access

### 📥 Installation

1. **Clone the repository**:
   ```bash
   git clone https://github.com/rossibytes/skytap-management-tools.git
   cd skytap-management-tools
   ```

2. **Install dependencies**:
   ```bash
   npm install
   # or
   yarn install
   ```

3. **Set up environment variables**:
   ```bash
   # Create your environment configuration file
   touch .env
   ```

4. **Configure your Skytap API credentials** in the `.env` file:
   ```bash
   # Edit the .env file with your actual Skytap credentials
   nano .env
   # or
   code .env
   # or use your preferred text editor
   ```
   
   Add the following content to your `.env` file, replacing the placeholder values with your actual Skytap credentials:
   ```env
   # Skytap Cloud API Credentials
   # Get these from your Skytap Cloud account under API Access
   SKYTAP_USER=your_actual_skytap_username
   SKYTAP_TOKEN=your_actual_skytap_api_token
   
   # Optional: API Base URL (for production with backend proxy)
   # API_BASE_URL=https://your-backend-proxy.com/api
   ```
   
   **Important**: 
   - Get your API credentials from your Skytap Cloud account under **API Access** settings
   - Replace `your_actual_skytap_username` with your real Skytap username
   - Replace `your_actual_skytap_api_token` with your real API token
   - Never commit the `.env` file to version control (it's already in `.gitignore`)
   - Keep your API token secure and don't share it with others

### 🔑 Getting Skytap API Credentials

To obtain your Skytap API credentials:

1. **Log in** to your Skytap Cloud account
2. **Navigate** to your account settings or profile
3. **Find** the "API Access" or "API Tokens" section
4. **Generate** a new API token if you don't have one
5. **Copy** both your username and the generated API token
6. **Store** these credentials securely in your `.env` file

**Note**: If you don't see API access options, contact your Skytap administrator as API access may need to be enabled for your account.

### 🏃‍♂️ Running the Application

```bash
# Start the development server
npm run dev
# or
yarn dev
```

The application will be available at `http://localhost:8080`.

### 📋 Available Scripts

```bash
# Development
npm run dev          # Start development server
npm run build        # Build for production
npm run build:dev    # Build in development mode
npm run preview      # Preview production build
npm run lint         # Run ESLint

# Package management
npm install          # Install dependencies
npm update           # Update dependencies
```

## 🔌 API Integration

### Development Mode

The application uses a **local proxy configuration** for development that:

- **Proxies API requests** from `/api/*` to `https://cloud.skytap.com`
- **Automatically adds Basic Authentication** headers using environment variables
- **Handles CORS** and other development-specific concerns
- **Manages redirects** from the Skytap API
- **Provides error logging** for debugging

### 🚨 Production Security Warning

**⚠️ CRITICAL: The current proxy configuration is for DEVELOPMENT ONLY and should NEVER be used in production.**

### 🏗️ Production Architecture Requirements

For production deployment, you **MUST** implement a secure backend proxy with the following architecture:

```
┌─────────────────┐    ┌──────────────────┐    ┌─────────────────┐
│   Frontend      │    │   Backend Proxy  │    │   Skytap API    │
│   (React App)   │───▶│   (Node.js/      │───▶│   (cloud.       │
│                 │    │    Express)      │    │    skytap.com)  │
└─────────────────┘    └──────────────────┘    └─────────────────┘
```

### 🔒 Production Security Requirements

Your backend proxy **MUST** implement:

1. **🔐 Server-Side Authentication**
   - Store API credentials securely on the server
   - Never expose credentials to the client
   - Use environment variables or secure key management

2. **✅ Request Validation**
   - Validate and sanitize all incoming requests
   - Implement input validation and type checking
   - Prevent injection attacks

3. **⏱️ Rate Limiting**
   - Implement proper rate limiting to prevent API abuse
   - Use sliding window or token bucket algorithms
   - Set appropriate limits per user/IP

4. **🛡️ Error Handling**
   - Provide appropriate error responses without exposing sensitive information
   - Log errors securely for monitoring
   - Implement proper HTTP status codes

5. **📊 Logging & Monitoring**
   - Log all API interactions for monitoring and debugging
   - Implement audit trails for compliance
   - Monitor for unusual patterns or abuse

6. **🔒 HTTPS & Security Headers**
   - Ensure all communications use HTTPS
   - Implement proper security headers (CSP, HSTS, etc.)
   - Use secure cookie settings

7. **🌍 Environment Separation**
   - Use different API credentials for different environments
   - Implement proper environment configuration management
   - Separate development, staging, and production configurations

### 🛠️ Recommended Backend Proxy Features

Your backend proxy should include:

- **Authentication Management**: Handle Skytap API authentication
- **Request/Response Transformation**: Modify requests and responses as needed
- **Caching**: Implement intelligent caching to reduce API calls
- **Retry Logic**: Handle temporary failures gracefully
- **Circuit Breaker**: Prevent cascade failures
- **Metrics & Monitoring**: Track API usage and performance
- **Audit Logging**: Log all operations for compliance

## 📚 API Documentation

<<<<<<< HEAD
=======
The application integrates with the **Skytap Cloud API v2**.

>>>>>>> 55939931
### Key API Endpoints Used

- **Projects**: `/v2/projects` - Project management and listing
- **Configurations**: `/v2/configurations` - Environment management
- **Running Environments**: `/v2/configurations?query=status%3Arunning` - Real-time running environment monitoring
- **Templates**: `/v2/templates` - Template operations
- **IP Addresses**: `/v2/ips` - Public IP management
- **Users**: `/v2/users` - User account management
- **Reports**: `/reports` - Billing and usage reports
- **Schedules**: `/v2/schedules` - Automated scheduling

## 🚀 Deployment

### Development Environment

For local development, simply run:
```bash
npm run dev
```

The application will be available at `http://localhost:8080` with hot reloading enabled.

### Production Deployment

#### 1. Build the Application

```bash
# Create production build
npm run build

# The built files will be in the `dist/` directory
```

#### 2. Deploy Frontend

Deploy the contents of the `dist/` directory to your hosting platform:

- **Static Hosting**: Vercel, Netlify, AWS S3, GitHub Pages
- **CDN**: CloudFlare, AWS CloudFront
- **Web Server**: Nginx, Apache

#### 3. Implement Backend Proxy

**CRITICAL**: You must implement a secure backend proxy as described in the [Production Security Requirements](#-production-security-requirements) section.

#### 4. Environment Configuration

Configure the following on your production server:

```bash
# Create production environment file
touch .env.production
```

Then edit `.env.production` with your production values:

```env
# Production environment variables
NODE_ENV=production
SKYTAP_USER=your_production_username
SKYTAP_TOKEN=your_production_api_token
API_BASE_URL=https://your-backend-proxy.com/api
```

**Security Note**: Use different API credentials for production than development, and ensure these are stored securely on your production server.

#### 5. Security Checklist

- [ ] HTTPS enabled for all communications
- [ ] Security headers configured (CSP, HSTS, etc.)
- [ ] API credentials stored securely on server
- [ ] Rate limiting implemented
- [ ] Error handling configured
- [ ] Logging and monitoring set up
- [ ] Environment variables properly configured

## 🔒 Security Considerations

### Development Security
- **Never expose** Skytap API credentials in client-side code
- **Use environment variables** for all sensitive configuration
- **Keep credentials secure** and never commit them to version control
- **Use HTTPS** for all API communications

### Production Security
- **Implement proper CORS policies** to restrict cross-origin requests
- **Use HTTPS** for all communications in production
- **Regularly rotate API tokens** and credentials
- **Monitor API usage** for unusual patterns or abuse
- **Implement proper authentication** and authorization
- **Use secure headers** (CSP, HSTS, X-Frame-Options, etc.)
- **Validate all inputs** to prevent injection attacks
- **Log security events** for monitoring and auditing

### Best Practices
- **Principle of least privilege**: Only grant necessary API permissions
- **Regular security audits**: Review and update security measures
- **Dependency updates**: Keep all dependencies up to date
- **Error handling**: Don't expose sensitive information in error messages

## 🧪 Testing

### Running Tests
```bash
# Run linting
npm run lint

# Build and verify
npm run build
npm run preview
```

### Manual Testing Checklist
- [ ] All pages load correctly
- [ ] API integration works with valid credentials
- [ ] Error handling works with invalid credentials
- [ ] Responsive design works on different screen sizes
- [ ] All interactive elements function properly

## 🤝 Contributing

We welcome contributions! Please follow these steps:

1. **Fork the repository**
2. **Create a feature branch**: `git checkout -b feature/amazing-feature`
3. **Make your changes** and ensure they follow the coding standards
4. **Test thoroughly** - ensure all functionality works as expected
5. **Run linting**: `npm run lint` to check for code quality issues
6. **Commit your changes**: `git commit -m 'Add amazing feature'`
7. **Push to your branch**: `git push origin feature/amazing-feature`
8. **Submit a pull request** with a clear description of your changes

### Development Guidelines
- Follow the existing code style and patterns
- Add appropriate comments and documentation
- Ensure TypeScript types are properly defined
- Test your changes thoroughly
- Update documentation if needed

## 📄 License

This project is licensed under the **MIT License** - see the [LICENSE](LICENSE) file for details.

## 🆘 Support

### Getting Help
- **Documentation**: Check this README and the API specification
- **Issues**: Report bugs or request features via GitHub Issues
- **Discussions**: Use GitHub Discussions for questions and community support

### Common Issues
- **API Authentication**: Ensure your credentials are correct and have proper permissions
- **CORS Issues**: These are handled by the development proxy
- **Build Errors**: Check Node.js version compatibility (v18+)
- **Environment Variables**: Ensure `.env` file is properly configured

## 🗺️ Roadmap



### Known Limitations
- Development proxy should not be used in production
- Some API operations may have rate limits
- Large datasets may require pagination improvements

---

**Built with ❤️ for the Skytap community**<|MERGE_RESOLUTION|>--- conflicted
+++ resolved
@@ -321,11 +321,15 @@
 
 ## 📚 API Documentation
 
-<<<<<<< HEAD
-=======
-The application integrates with the **Skytap Cloud API v2**.
-
->>>>>>> 55939931
+The application integrates with the **Skytap Cloud API v2**. For comprehensive API documentation, see:
+
+- **`SKYTAP_API_SPECIFICATION.md`** - Complete API reference including:
+  - Authentication methods and requirements
+  - Available endpoints and operations
+  - Request/response formats and schemas
+  - Error handling and status codes
+  - Rate limiting considerations
+  - Best practices and examples
 ### Key API Endpoints Used
 
 - **Projects**: `/v2/projects` - Project management and listing
